package terraform

import (
	"bufio"
	"bytes"
	"encoding/json"
	"errors"
	"fmt"
	"io"
	"io/ioutil"
	"log"
	"os"
	"reflect"
	"sort"
	"strconv"
	"strings"
	"sync"

	"github.com/hashicorp/errwrap"
	multierror "github.com/hashicorp/go-multierror"
	uuid "github.com/hashicorp/go-uuid"
	version "github.com/hashicorp/go-version"
	"github.com/hashicorp/hcl2/hcl"
	"github.com/hashicorp/hcl2/hcl/hclsyntax"
	"github.com/mitchellh/copystructure"
	"github.com/zclconf/go-cty/cty"
	ctyjson "github.com/zclconf/go-cty/cty/json"

	"github.com/hashicorp/terraform/addrs"
	"github.com/hashicorp/terraform/config"
	"github.com/hashicorp/terraform/config/hcl2shim"
	"github.com/hashicorp/terraform/configs"
	"github.com/hashicorp/terraform/configs/configschema"
	"github.com/hashicorp/terraform/plans"
	"github.com/hashicorp/terraform/tfdiags"
	tfversion "github.com/hashicorp/terraform/version"
)

const (
	// StateVersion is the current version for our state file
	StateVersion = 3
)

// rootModulePath is the path of the root module
var rootModulePath = []string{"root"}

// normalizeModulePath transforms a legacy module path (which may or may not
// have a redundant "root" label at the start of it) into an
// addrs.ModuleInstance representing the same module.
//
// For legacy reasons, different parts of Terraform disagree about whether the
// root module has the path []string{} or []string{"root"}, and so this
// function accepts both and trims off the "root". An implication of this is
// that it's not possible to actually have a module call in the root module
// that is itself named "root", since that would be ambiguous.
//
// normalizeModulePath takes a raw module path and returns a path that
// has the rootModulePath prepended to it. If I could go back in time I
// would've never had a rootModulePath (empty path would be root). We can
// still fix this but thats a big refactor that my branch doesn't make sense
// for. Instead, this function normalizes paths.
func normalizeModulePath(p []string) addrs.ModuleInstance {
	// FIXME: Remove this once everyone is using addrs.ModuleInstance.

	if len(p) > 0 && p[0] == "root" {
		p = p[1:]
	}

	ret := make(addrs.ModuleInstance, len(p))
	for i, name := range p {
		// For now we don't actually support modules with multiple instances
		// identified by keys, so we just treat every path element as a
		// step with no key.
		ret[i] = addrs.ModuleInstanceStep{
			Name: name,
		}
	}
	return ret
}

// State keeps track of a snapshot state-of-the-world that Terraform
// can use to keep track of what real world resources it is actually
// managing.
type State struct {
	// Version is the state file protocol version.
	Version int `json:"version"`

	// TFVersion is the version of Terraform that wrote this state.
	TFVersion string `json:"terraform_version,omitempty"`

	// Serial is incremented on any operation that modifies
	// the State file. It is used to detect potentially conflicting
	// updates.
	Serial int64 `json:"serial"`

	// Lineage is set when a new, blank state is created and then
	// never updated. This allows us to determine whether the serials
	// of two states can be meaningfully compared.
	// Apart from the guarantee that collisions between two lineages
	// are very unlikely, this value is opaque and external callers
	// should only compare lineage strings byte-for-byte for equality.
	Lineage string `json:"lineage"`

	// Remote is used to track the metadata required to
	// pull and push state files from a remote storage endpoint.
	Remote *RemoteState `json:"remote,omitempty"`

	// Backend tracks the configuration for the backend in use with
	// this state. This is used to track any changes in the backend
	// configuration.
	Backend *BackendState `json:"backend,omitempty"`

	// Modules contains all the modules in a breadth-first order
	Modules []*ModuleState `json:"modules"`

	mu sync.Mutex
}

func (s *State) Lock()   { s.mu.Lock() }
func (s *State) Unlock() { s.mu.Unlock() }

// NewState is used to initialize a blank state
func NewState() *State {
	s := &State{}
	s.init()
	return s
}

// Children returns the ModuleStates that are direct children of
// the given path. If the path is "root", for example, then children
// returned might be "root.child", but not "root.child.grandchild".
func (s *State) Children(path []string) []*ModuleState {
	s.Lock()
	defer s.Unlock()
	// TODO: test

	return s.children(path)
}

func (s *State) children(path []string) []*ModuleState {
	result := make([]*ModuleState, 0)
	for _, m := range s.Modules {
		if m == nil {
			continue
		}

		if len(m.Path) != len(path)+1 {
			continue
		}
		if !reflect.DeepEqual(path, m.Path[:len(path)]) {
			continue
		}

		result = append(result, m)
	}

	return result
}

// AddModule adds the module with the given path to the state.
//
// This should be the preferred method to add module states since it
// allows us to optimize lookups later as well as control sorting.
func (s *State) AddModule(path addrs.ModuleInstance) *ModuleState {
	s.Lock()
	defer s.Unlock()

	return s.addModule(path)
}

func (s *State) addModule(path addrs.ModuleInstance) *ModuleState {
	// check if the module exists first
	m := s.moduleByPath(path)
	if m != nil {
		return m
	}

	// Lower the new-style address into a legacy-style address.
	// This requires that none of the steps have instance keys, which is
	// true for all addresses at the time of implementing this because
	// "count" and "for_each" are not yet implemented for modules.
	// For the purposes of state, the legacy address format also includes
	// a redundant extra prefix element "root". It is important to include
	// this because the "prune" method will remove any module that has a
	// path length less than one, and other parts of the state code will
	// trim off the first element indiscriminately.
	legacyPath := make([]string, len(path)+1)
	legacyPath[0] = "root"
	for i, step := range path {
		if step.InstanceKey != addrs.NoKey {
			// FIXME: Once the rest of Terraform is ready to use count and
			// for_each, remove all of this and just write the addrs.ModuleInstance
			// value itself into the ModuleState.
			panic("state cannot represent modules with count or for_each keys")
		}

		legacyPath[i+1] = step.Name
	}

	m = &ModuleState{Path: legacyPath}
	m.init()
	s.Modules = append(s.Modules, m)
	s.sort()
	return m
}

// ModuleByPath is used to lookup the module state for the given path.
// This should be the preferred lookup mechanism as it allows for future
// lookup optimizations.
func (s *State) ModuleByPath(path addrs.ModuleInstance) *ModuleState {
	if s == nil {
		return nil
	}
	s.Lock()
	defer s.Unlock()

	return s.moduleByPath(path)
}

func (s *State) moduleByPath(path addrs.ModuleInstance) *ModuleState {
	for _, mod := range s.Modules {
		if mod == nil {
			continue
		}
		if mod.Path == nil {
			panic("missing module path")
		}
		modPath := normalizeModulePath(mod.Path)
		if modPath.String() == path.String() {
			return mod
		}
	}
	return nil
}

// Empty returns true if the state is empty.
func (s *State) Empty() bool {
	if s == nil {
		return true
	}
	s.Lock()
	defer s.Unlock()

	return len(s.Modules) == 0
}

// HasResources returns true if the state contains any resources.
//
// This is similar to !s.Empty, but returns true also in the case where the
// state has modules but all of them are devoid of resources.
func (s *State) HasResources() bool {
	if s.Empty() {
		return false
	}

	for _, mod := range s.Modules {
		if len(mod.Resources) > 0 {
			return true
		}
	}

	return false
}

// IsRemote returns true if State represents a state that exists and is
// remote.
func (s *State) IsRemote() bool {
	if s == nil {
		return false
	}
	s.Lock()
	defer s.Unlock()

	if s.Remote == nil {
		return false
	}
	if s.Remote.Type == "" {
		return false
	}

	return true
}

// Validate validates the integrity of this state file.
//
// Certain properties of the statefile are expected by Terraform in order
// to behave properly. The core of Terraform will assume that once it
// receives a State structure that it has been validated. This validation
// check should be called to ensure that.
//
// If this returns an error, then the user should be notified. The error
// response will include detailed information on the nature of the error.
func (s *State) Validate() error {
	s.Lock()
	defer s.Unlock()

	var result error

	// !!!! FOR DEVELOPERS !!!!
	//
	// Any errors returned from this Validate function will BLOCK TERRAFORM
	// from loading a state file. Therefore, this should only contain checks
	// that are only resolvable through manual intervention.
	//
	// !!!! FOR DEVELOPERS !!!!

	// Make sure there are no duplicate module states. We open a new
	// block here so we can use basic variable names and future validations
	// can do the same.
	{
		found := make(map[string]struct{})
		for _, ms := range s.Modules {
			if ms == nil {
				continue
			}

			key := strings.Join(ms.Path, ".")
			if _, ok := found[key]; ok {
				result = multierror.Append(result, fmt.Errorf(
					strings.TrimSpace(stateValidateErrMultiModule), key))
				continue
			}

			found[key] = struct{}{}
		}
	}

	return result
}

// Remove removes the item in the state at the given address, returning
// any errors that may have occurred.
//
// If the address references a module state or resource, it will delete
// all children as well. To check what will be deleted, use a StateFilter
// first.
func (s *State) Remove(addr ...string) error {
	s.Lock()
	defer s.Unlock()

	// Filter out what we need to delete
	filter := &StateFilter{State: s}
	results, err := filter.Filter(addr...)
	if err != nil {
		return err
	}

	// If we have no results, just exit early, we're not going to do anything.
	// While what happens below is fairly fast, this is an important early
	// exit since the prune below might modify the state more and we don't
	// want to modify the state if we don't have to.
	if len(results) == 0 {
		return nil
	}

	// Go through each result and grab what we need
	removed := make(map[interface{}]struct{})
	for _, r := range results {
		// Convert the path to our own type
		path := append([]string{"root"}, r.Path...)

		// If we removed this already, then ignore
		if _, ok := removed[r.Value]; ok {
			continue
		}

		// If we removed the parent already, then ignore
		if r.Parent != nil {
			if _, ok := removed[r.Parent.Value]; ok {
				continue
			}
		}

		// Add this to the removed list
		removed[r.Value] = struct{}{}

		switch v := r.Value.(type) {
		case *ModuleState:
			s.removeModule(path, v)
		case *ResourceState:
			s.removeResource(path, v)
		case *InstanceState:
			s.removeInstance(path, r.Parent.Value.(*ResourceState), v)
		default:
			return fmt.Errorf("unknown type to delete: %T", r.Value)
		}
	}

	// Prune since the removal functions often do the bare minimum to
	// remove a thing and may leave around dangling empty modules, resources,
	// etc. Prune will clean that all up.
	s.prune()

	return nil
}

func (s *State) removeModule(path []string, v *ModuleState) {
	for i, m := range s.Modules {
		if m == v {
			s.Modules, s.Modules[len(s.Modules)-1] = append(s.Modules[:i], s.Modules[i+1:]...), nil
			return
		}
	}
}

func (s *State) removeResource(path []string, v *ResourceState) {
	// Get the module this resource lives in. If it doesn't exist, we're done.
	mod := s.moduleByPath(normalizeModulePath(path))
	if mod == nil {
		return
	}

	// Find this resource. This is a O(N) lookup when if we had the key
	// it could be O(1) but even with thousands of resources this shouldn't
	// matter right now. We can easily up performance here when the time comes.
	for k, r := range mod.Resources {
		if r == v {
			// Found it
			delete(mod.Resources, k)
			return
		}
	}
}

func (s *State) removeInstance(path []string, r *ResourceState, v *InstanceState) {
	// Go through the resource and find the instance that matches this
	// (if any) and remove it.

	// Check primary
	if r.Primary == v {
		r.Primary = nil
		return
	}

	// Check lists
	lists := [][]*InstanceState{r.Deposed}
	for _, is := range lists {
		for i, instance := range is {
			if instance == v {
				// Found it, remove it
				is, is[len(is)-1] = append(is[:i], is[i+1:]...), nil

				// Done
				return
			}
		}
	}
}

// RootModule returns the ModuleState for the root module
func (s *State) RootModule() *ModuleState {
	root := s.ModuleByPath(addrs.RootModuleInstance)
	if root == nil {
		panic("missing root module")
	}
	return root
}

// Equal tests if one state is equal to another.
func (s *State) Equal(other *State) bool {
	// If one is nil, we do a direct check
	if s == nil || other == nil {
		return s == other
	}

	s.Lock()
	defer s.Unlock()
	return s.equal(other)
}

func (s *State) equal(other *State) bool {
	if s == nil || other == nil {
		return s == other
	}

	// If the versions are different, they're certainly not equal
	if s.Version != other.Version {
		return false
	}

	// If any of the modules are not equal, then this state isn't equal
	if len(s.Modules) != len(other.Modules) {
		return false
	}
	for _, m := range s.Modules {
		// This isn't very optimal currently but works.
		otherM := other.moduleByPath(normalizeModulePath(m.Path))
		if otherM == nil {
			return false
		}

		// If they're not equal, then we're not equal!
		if !m.Equal(otherM) {
			return false
		}
	}

	return true
}

// MarshalEqual is similar to Equal but provides a stronger definition of
// "equal", where two states are equal if and only if their serialized form
// is byte-for-byte identical.
//
// This is primarily useful for callers that are trying to save snapshots
// of state to persistent storage, allowing them to detect when a new
// snapshot must be taken.
//
// Note that the serial number and lineage are included in the serialized form,
// so it's the caller's responsibility to properly manage these attributes
// so that this method is only called on two states that have the same
// serial and lineage, unless detecting such differences is desired.
func (s *State) MarshalEqual(other *State) bool {
	if s == nil && other == nil {
		return true
	} else if s == nil || other == nil {
		return false
	}

	recvBuf := &bytes.Buffer{}
	otherBuf := &bytes.Buffer{}

	err := WriteState(s, recvBuf)
	if err != nil {
		// should never happen, since we're writing to a buffer
		panic(err)
	}

	err = WriteState(other, otherBuf)
	if err != nil {
		// should never happen, since we're writing to a buffer
		panic(err)
	}

	return bytes.Equal(recvBuf.Bytes(), otherBuf.Bytes())
}

type StateAgeComparison int

const (
	StateAgeEqual         StateAgeComparison = 0
	StateAgeReceiverNewer StateAgeComparison = 1
	StateAgeReceiverOlder StateAgeComparison = -1
)

// CompareAges compares one state with another for which is "older".
//
// This is a simple check using the state's serial, and is thus only as
// reliable as the serial itself. In the normal case, only one state
// exists for a given combination of lineage/serial, but Terraform
// does not guarantee this and so the result of this method should be
// used with care.
//
// Returns an integer that is negative if the receiver is older than
// the argument, positive if the converse, and zero if they are equal.
// An error is returned if the two states are not of the same lineage,
// in which case the integer returned has no meaning.
func (s *State) CompareAges(other *State) (StateAgeComparison, error) {
	// nil states are "older" than actual states
	switch {
	case s != nil && other == nil:
		return StateAgeReceiverNewer, nil
	case s == nil && other != nil:
		return StateAgeReceiverOlder, nil
	case s == nil && other == nil:
		return StateAgeEqual, nil
	}

	if !s.SameLineage(other) {
		return StateAgeEqual, fmt.Errorf(
			"can't compare two states of differing lineage",
		)
	}

	s.Lock()
	defer s.Unlock()

	switch {
	case s.Serial < other.Serial:
		return StateAgeReceiverOlder, nil
	case s.Serial > other.Serial:
		return StateAgeReceiverNewer, nil
	default:
		return StateAgeEqual, nil
	}
}

// SameLineage returns true only if the state given in argument belongs
// to the same "lineage" of states as the receiver.
func (s *State) SameLineage(other *State) bool {
	s.Lock()
	defer s.Unlock()

	// If one of the states has no lineage then it is assumed to predate
	// this concept, and so we'll accept it as belonging to any lineage
	// so that a lineage string can be assigned to newer versions
	// without breaking compatibility with older versions.
	if s.Lineage == "" || other.Lineage == "" {
		return true
	}

	return s.Lineage == other.Lineage
}

// DeepCopy performs a deep copy of the state structure and returns
// a new structure.
func (s *State) DeepCopy() *State {
	if s == nil {
		return nil
	}

	copy, err := copystructure.Config{Lock: true}.Copy(s)
	if err != nil {
		panic(err)
	}

	return copy.(*State)
}

// FromFutureTerraform checks if this state was written by a Terraform
// version from the future.
func (s *State) FromFutureTerraform() bool {
	s.Lock()
	defer s.Unlock()

	// No TF version means it is certainly from the past
	if s.TFVersion == "" {
		return false
	}

	v := version.Must(version.NewVersion(s.TFVersion))
	return tfversion.SemVer.LessThan(v)
}

func (s *State) Init() {
	s.Lock()
	defer s.Unlock()
	s.init()
}

func (s *State) init() {
	if s.Version == 0 {
		s.Version = StateVersion
	}

	if s.moduleByPath(addrs.RootModuleInstance) == nil {
		s.addModule(addrs.RootModuleInstance)
	}
	s.ensureHasLineage()

	for _, mod := range s.Modules {
		if mod != nil {
			mod.init()
		}
	}

	if s.Remote != nil {
		s.Remote.init()
	}

}

func (s *State) EnsureHasLineage() {
	s.Lock()
	defer s.Unlock()

	s.ensureHasLineage()
}

func (s *State) ensureHasLineage() {
	if s.Lineage == "" {
		lineage, err := uuid.GenerateUUID()
		if err != nil {
			panic(fmt.Errorf("Failed to generate lineage: %v", err))
		}
		s.Lineage = lineage
		log.Printf("[DEBUG] New state was assigned lineage %q\n", s.Lineage)
	} else {
		log.Printf("[TRACE] Preserving existing state lineage %q\n", s.Lineage)
	}
}

// AddModuleState insert this module state and override any existing ModuleState
func (s *State) AddModuleState(mod *ModuleState) {
	mod.init()
	s.Lock()
	defer s.Unlock()

	s.addModuleState(mod)
}

func (s *State) addModuleState(mod *ModuleState) {
	for i, m := range s.Modules {
		if reflect.DeepEqual(m.Path, mod.Path) {
			s.Modules[i] = mod
			return
		}
	}

	s.Modules = append(s.Modules, mod)
	s.sort()
}

// prune is used to remove any resources that are no longer required
func (s *State) prune() {
	if s == nil {
		return
	}

	// Filter out empty modules.
	// A module is always assumed to have a path, and it's length isn't always
	// bounds checked later on. Modules may be "emptied" during destroy, but we
	// never want to store those in the state.
	for i := 0; i < len(s.Modules); i++ {
		if s.Modules[i] == nil || len(s.Modules[i].Path) == 0 {
			s.Modules = append(s.Modules[:i], s.Modules[i+1:]...)
			i--
		}
	}

	for _, mod := range s.Modules {
		mod.prune()
	}
	if s.Remote != nil && s.Remote.Empty() {
		s.Remote = nil
	}
}

// sort sorts the modules
func (s *State) sort() {
	sort.Sort(moduleStateSort(s.Modules))

	// Allow modules to be sorted
	for _, m := range s.Modules {
		if m != nil {
			m.sort()
		}
	}
}

func (s *State) String() string {
	if s == nil {
		return "<nil>"
	}
	s.Lock()
	defer s.Unlock()

	var buf bytes.Buffer
	for _, m := range s.Modules {
		mStr := m.String()

		// If we're the root module, we just write the output directly.
		if reflect.DeepEqual(m.Path, rootModulePath) {
			buf.WriteString(mStr + "\n")
			continue
		}

		buf.WriteString(fmt.Sprintf("module.%s:\n", strings.Join(m.Path[1:], ".")))

		s := bufio.NewScanner(strings.NewReader(mStr))
		for s.Scan() {
			text := s.Text()
			if text != "" {
				text = "  " + text
			}

			buf.WriteString(fmt.Sprintf("%s\n", text))
		}
	}

	return strings.TrimSpace(buf.String())
}

// BackendState stores the configuration to connect to a remote backend.
type BackendState struct {
	Type      string          `json:"type"`   // Backend type
	ConfigRaw json.RawMessage `json:"config"` // Backend raw config
	Hash      uint64          `json:"hash"`   // Hash of portion of configuration from config files
}

// Empty returns true if BackendState has no state.
func (s *BackendState) Empty() bool {
	return s == nil || s.Type == ""
}

// Config decodes the type-specific configuration object using the provided
// schema and returns the result as a cty.Value.
//
// An error is returned if the stored configuration does not conform to the
// given schema.
func (s *BackendState) Config(schema *configschema.Block) (cty.Value, error) {
	ty := schema.ImpliedType()
	if s == nil {
		return cty.NullVal(ty), nil
	}
	return ctyjson.Unmarshal(s.ConfigRaw, ty)
}

// SetConfig replaces (in-place) the type-specific configuration object using
// the provided value and associated schema.
//
// An error is returned if the given value does not conform to the implied
// type of the schema.
func (s *BackendState) SetConfig(val cty.Value, schema *configschema.Block) error {
	ty := schema.ImpliedType()
	buf, err := ctyjson.Marshal(val, ty)
	if err != nil {
		return err
	}
	s.ConfigRaw = buf
	return nil
}

// ForPlan produces an alternative representation of the reciever that is
// suitable for storing in a plan. The current workspace must additionally
// be provided, to be stored alongside the backend configuration.
//
// The backend configuration schema is required in order to properly
// encode the backend-specific configuration settings.
func (s *BackendState) ForPlan(schema *configschema.Block, workspaceName string) (*plans.Backend, error) {
	if s == nil {
		return nil, nil
	}

	configVal, err := s.Config(schema)
	if err != nil {
		return nil, errwrap.Wrapf("failed to decode backend config: {{err}}", err)
	}
	return plans.NewBackend(s.Type, configVal, schema, workspaceName)
}

// RemoteState is used to track the information about a remote
// state store that we push/pull state to.
type RemoteState struct {
	// Type controls the client we use for the remote state
	Type string `json:"type"`

	// Config is used to store arbitrary configuration that
	// is type specific
	Config map[string]string `json:"config"`

	mu sync.Mutex
}

func (s *RemoteState) Lock()   { s.mu.Lock() }
func (s *RemoteState) Unlock() { s.mu.Unlock() }

func (r *RemoteState) init() {
	r.Lock()
	defer r.Unlock()

	if r.Config == nil {
		r.Config = make(map[string]string)
	}
}

func (r *RemoteState) deepcopy() *RemoteState {
	r.Lock()
	defer r.Unlock()

	confCopy := make(map[string]string, len(r.Config))
	for k, v := range r.Config {
		confCopy[k] = v
	}
	return &RemoteState{
		Type:   r.Type,
		Config: confCopy,
	}
}

func (r *RemoteState) Empty() bool {
	if r == nil {
		return true
	}
	r.Lock()
	defer r.Unlock()

	return r.Type == ""
}

func (r *RemoteState) Equals(other *RemoteState) bool {
	r.Lock()
	defer r.Unlock()

	if r.Type != other.Type {
		return false
	}
	if len(r.Config) != len(other.Config) {
		return false
	}
	for k, v := range r.Config {
		if other.Config[k] != v {
			return false
		}
	}
	return true
}

// OutputState is used to track the state relevant to a single output.
type OutputState struct {
	// Sensitive describes whether the output is considered sensitive,
	// which may lead to masking the value on screen in some cases.
	Sensitive bool `json:"sensitive"`
	// Type describes the structure of Value. Valid values are "string",
	// "map" and "list"
	Type string `json:"type"`
	// Value contains the value of the output, in the structure described
	// by the Type field.
	Value interface{} `json:"value"`

	mu sync.Mutex
}

func (s *OutputState) Lock()   { s.mu.Lock() }
func (s *OutputState) Unlock() { s.mu.Unlock() }

func (s *OutputState) String() string {
	return fmt.Sprintf("%#v", s.Value)
}

// Equal compares two OutputState structures for equality. nil values are
// considered equal.
func (s *OutputState) Equal(other *OutputState) bool {
	if s == nil && other == nil {
		return true
	}

	if s == nil || other == nil {
		return false
	}
	s.Lock()
	defer s.Unlock()

	if s.Type != other.Type {
		return false
	}

	if s.Sensitive != other.Sensitive {
		return false
	}

	if !reflect.DeepEqual(s.Value, other.Value) {
		return false
	}

	return true
}

func (s *OutputState) deepcopy() *OutputState {
	if s == nil {
		return nil
	}

	stateCopy, err := copystructure.Config{Lock: true}.Copy(s)
	if err != nil {
		panic(fmt.Errorf("Error copying output value: %s", err))
	}

	return stateCopy.(*OutputState)
}

// ModuleState is used to track all the state relevant to a single
// module. Previous to Terraform 0.3, all state belonged to the "root"
// module.
type ModuleState struct {
	// Path is the import path from the root module. Modules imports are
	// always disjoint, so the path represents amodule tree
	Path []string `json:"path"`

	// Locals are kept only transiently in-memory, because we can always
	// re-compute them.
	Locals map[string]interface{} `json:"-"`

	// Outputs declared by the module and maintained for each module
	// even though only the root module technically needs to be kept.
	// This allows operators to inspect values at the boundaries.
	Outputs map[string]*OutputState `json:"outputs"`

	// Resources is a mapping of the logically named resource to
	// the state of the resource. Each resource may actually have
	// N instances underneath, although a user only needs to think
	// about the 1:1 case.
	Resources map[string]*ResourceState `json:"resources"`

	// Dependencies are a list of things that this module relies on
	// existing to remain intact. For example: an module may depend
	// on a VPC ID given by an aws_vpc resource.
	//
	// Terraform uses this information to build valid destruction
	// orders and to warn the user if they're destroying a module that
	// another resource depends on.
	//
	// Things can be put into this list that may not be managed by
	// Terraform. If Terraform doesn't find a matching ID in the
	// overall state, then it assumes it isn't managed and doesn't
	// worry about it.
	Dependencies []string `json:"depends_on"`

	mu sync.Mutex
}

func (s *ModuleState) Lock()   { s.mu.Lock() }
func (s *ModuleState) Unlock() { s.mu.Unlock() }

// Equal tests whether one module state is equal to another.
func (m *ModuleState) Equal(other *ModuleState) bool {
	m.Lock()
	defer m.Unlock()

	// Paths must be equal
	if !reflect.DeepEqual(m.Path, other.Path) {
		return false
	}

	// Outputs must be equal
	if len(m.Outputs) != len(other.Outputs) {
		return false
	}
	for k, v := range m.Outputs {
		if !other.Outputs[k].Equal(v) {
			return false
		}
	}

	// Dependencies must be equal. This sorts these in place but
	// this shouldn't cause any problems.
	sort.Strings(m.Dependencies)
	sort.Strings(other.Dependencies)
	if len(m.Dependencies) != len(other.Dependencies) {
		return false
	}
	for i, d := range m.Dependencies {
		if other.Dependencies[i] != d {
			return false
		}
	}

	// Resources must be equal
	if len(m.Resources) != len(other.Resources) {
		return false
	}
	for k, r := range m.Resources {
		otherR, ok := other.Resources[k]
		if !ok {
			return false
		}

		if !r.Equal(otherR) {
			return false
		}
	}

	return true
}

// IsRoot says whether or not this module diff is for the root module.
func (m *ModuleState) IsRoot() bool {
	m.Lock()
	defer m.Unlock()
	return reflect.DeepEqual(m.Path, rootModulePath)
}

// IsDescendent returns true if other is a descendent of this module.
func (m *ModuleState) IsDescendent(other *ModuleState) bool {
	m.Lock()
	defer m.Unlock()

	i := len(m.Path)
	return len(other.Path) > i && reflect.DeepEqual(other.Path[:i], m.Path)
}

// Orphans returns a list of keys of resources that are in the State
// but aren't present in the configuration itself. Hence, these keys
// represent the state of resources that are orphans.
func (m *ModuleState) Orphans(c *configs.Module) []addrs.ResourceInstance {
	m.Lock()
	defer m.Unlock()

	inConfig := make(map[string]struct{})
	if c != nil {
		for _, r := range c.ManagedResources {
			inConfig[r.Addr().String()] = struct{}{}
		}
		for _, r := range c.DataResources {
			inConfig[r.Addr().String()] = struct{}{}
		}
	}

	var result []addrs.ResourceInstance
	for k := range m.Resources {
		// Since we've not yet updated state to use our new address format,
		// we need to do some shimming here.
		legacyAddr, err := parseResourceAddressInternal(k)
		if err != nil {
			// Suggests that the user tampered with the state, since we always
			// generate valid internal addresses.
			log.Printf("ModuleState has invalid resource key %q. Ignoring.", k)
			continue
		}

		addr := legacyAddr.AbsResourceInstanceAddr().Resource
		compareKey := addr.Resource.String() // compare by resource address, ignoring instance key
		if _, exists := inConfig[compareKey]; !exists {
			result = append(result, addr)
		}
	}
	return result
}

// RemovedOutputs returns a list of outputs that are in the State but aren't
// present in the configuration itself.
func (s *ModuleState) RemovedOutputs(outputs map[string]*configs.Output) []addrs.OutputValue {
	if outputs == nil {
		// If we got no output map at all then we'll just treat our set of
		// configured outputs as empty, since that suggests that they've all
		// been removed by removing their containing module.
		outputs = make(map[string]*configs.Output)
	}

	s.Lock()
	defer s.Unlock()

	var ret []addrs.OutputValue
	for n := range s.Outputs {
		if _, declared := outputs[n]; !declared {
			ret = append(ret, addrs.OutputValue{
				Name: n,
			})
		}
	}

	return ret
}

// View returns a view with the given resource prefix.
func (m *ModuleState) View(id string) *ModuleState {
	if m == nil {
		return m
	}

	r := m.deepcopy()
	for k, _ := range r.Resources {
		if id == k || strings.HasPrefix(k, id+".") {
			continue
		}

		delete(r.Resources, k)
	}

	return r
}

func (m *ModuleState) init() {
	m.Lock()
	defer m.Unlock()

	if m.Path == nil {
		m.Path = []string{}
	}
	if m.Outputs == nil {
		m.Outputs = make(map[string]*OutputState)
	}
	if m.Resources == nil {
		m.Resources = make(map[string]*ResourceState)
	}

	if m.Dependencies == nil {
		m.Dependencies = make([]string, 0)
	}

	for _, rs := range m.Resources {
		rs.init()
	}
}

func (m *ModuleState) deepcopy() *ModuleState {
	if m == nil {
		return nil
	}

	stateCopy, err := copystructure.Config{Lock: true}.Copy(m)
	if err != nil {
		panic(err)
	}

	return stateCopy.(*ModuleState)
}

// prune is used to remove any resources that are no longer required
func (m *ModuleState) prune() {
	m.Lock()
	defer m.Unlock()

	for k, v := range m.Resources {
		if v == nil || (v.Primary == nil || v.Primary.ID == "") && len(v.Deposed) == 0 {
			delete(m.Resources, k)
			continue
		}

		v.prune()
	}

	for k, v := range m.Outputs {
		if v.Value == config.UnknownVariableValue {
			delete(m.Outputs, k)
		}
	}

	m.Dependencies = uniqueStrings(m.Dependencies)
}

func (m *ModuleState) sort() {
	for _, v := range m.Resources {
		v.sort()
	}
}

func (m *ModuleState) String() string {
	m.Lock()
	defer m.Unlock()

	var buf bytes.Buffer

	if len(m.Resources) == 0 {
		buf.WriteString("<no state>")
	}

	names := make([]string, 0, len(m.Resources))
	for name, _ := range m.Resources {
		names = append(names, name)
	}

	sort.Sort(resourceNameSort(names))

	for _, k := range names {
		rs := m.Resources[k]
		var id string
		if rs.Primary != nil {
			id = rs.Primary.ID
		}
		if id == "" {
			id = "<not created>"
		}

		taintStr := ""
		if rs.Primary.Tainted {
			taintStr = " (tainted)"
		}

		deposedStr := ""
		if len(rs.Deposed) > 0 {
			deposedStr = fmt.Sprintf(" (%d deposed)", len(rs.Deposed))
		}

		buf.WriteString(fmt.Sprintf("%s:%s%s\n", k, taintStr, deposedStr))
		buf.WriteString(fmt.Sprintf("  ID = %s\n", id))
		if rs.Provider != "" {
			buf.WriteString(fmt.Sprintf("  provider = %s\n", rs.Provider))
		}

		var attributes map[string]string
		if rs.Primary != nil {
			attributes = rs.Primary.Attributes
		}
		attrKeys := make([]string, 0, len(attributes))
		for ak, _ := range attributes {
			if ak == "id" {
				continue
			}

			attrKeys = append(attrKeys, ak)
		}

		sort.Strings(attrKeys)

		for _, ak := range attrKeys {
			av := attributes[ak]
			buf.WriteString(fmt.Sprintf("  %s = %s\n", ak, av))
		}

		for idx, t := range rs.Deposed {
			taintStr := ""
			if t.Tainted {
				taintStr = " (tainted)"
			}
			buf.WriteString(fmt.Sprintf("  Deposed ID %d = %s%s\n", idx+1, t.ID, taintStr))
		}

		if len(rs.Dependencies) > 0 {
			buf.WriteString(fmt.Sprintf("\n  Dependencies:\n"))
			for _, dep := range rs.Dependencies {
				buf.WriteString(fmt.Sprintf("    %s\n", dep))
			}
		}
	}

	if len(m.Outputs) > 0 {
		buf.WriteString("\nOutputs:\n\n")

		ks := make([]string, 0, len(m.Outputs))
		for k, _ := range m.Outputs {
			ks = append(ks, k)
		}

		sort.Strings(ks)

		for _, k := range ks {
			v := m.Outputs[k]
			switch vTyped := v.Value.(type) {
			case string:
				buf.WriteString(fmt.Sprintf("%s = %s\n", k, vTyped))
			case []interface{}:
				buf.WriteString(fmt.Sprintf("%s = %s\n", k, vTyped))
			case map[string]interface{}:
				var mapKeys []string
				for key, _ := range vTyped {
					mapKeys = append(mapKeys, key)
				}
				sort.Strings(mapKeys)

				var mapBuf bytes.Buffer
				mapBuf.WriteString("{")
				for _, key := range mapKeys {
					mapBuf.WriteString(fmt.Sprintf("%s:%s ", key, vTyped[key]))
				}
				mapBuf.WriteString("}")

				buf.WriteString(fmt.Sprintf("%s = %s\n", k, mapBuf.String()))
			}
		}
	}

	return buf.String()
}

func (m *ModuleState) Empty() bool {
	return len(m.Locals) == 0 && len(m.Outputs) == 0 && len(m.Resources) == 0
}

// ResourceStateKey is a structured representation of the key used for the
// ModuleState.Resources mapping
type ResourceStateKey struct {
	Name  string
	Type  string
	Mode  config.ResourceMode
	Index int
}

// Equal determines whether two ResourceStateKeys are the same
func (rsk *ResourceStateKey) Equal(other *ResourceStateKey) bool {
	if rsk == nil || other == nil {
		return false
	}
	if rsk.Mode != other.Mode {
		return false
	}
	if rsk.Type != other.Type {
		return false
	}
	if rsk.Name != other.Name {
		return false
	}
	if rsk.Index != other.Index {
		return false
	}
	return true
}

func (rsk *ResourceStateKey) String() string {
	if rsk == nil {
		return ""
	}
	var prefix string
	switch rsk.Mode {
	case config.ManagedResourceMode:
		prefix = ""
	case config.DataResourceMode:
		prefix = "data."
	default:
		panic(fmt.Errorf("unknown resource mode %s", rsk.Mode))
	}
	if rsk.Index == -1 {
		return fmt.Sprintf("%s%s.%s", prefix, rsk.Type, rsk.Name)
	}
	return fmt.Sprintf("%s%s.%s.%d", prefix, rsk.Type, rsk.Name, rsk.Index)
}

// ParseResourceStateKey accepts a key in the format used by
// ModuleState.Resources and returns a resource name and resource index. In the
// state, a resource has the format "type.name.index" or "type.name". In the
// latter case, the index is returned as -1.
func ParseResourceStateKey(k string) (*ResourceStateKey, error) {
	parts := strings.Split(k, ".")
	mode := config.ManagedResourceMode
	if len(parts) > 0 && parts[0] == "data" {
		mode = config.DataResourceMode
		// Don't need the constant "data" prefix for parsing
		// now that we've figured out the mode.
		parts = parts[1:]
	}
	if len(parts) < 2 || len(parts) > 3 {
		return nil, fmt.Errorf("Malformed resource state key: %s", k)
	}
	rsk := &ResourceStateKey{
		Mode:  mode,
		Type:  parts[0],
		Name:  parts[1],
		Index: -1,
	}
	if len(parts) == 3 {
		index, err := strconv.Atoi(parts[2])
		if err != nil {
			return nil, fmt.Errorf("Malformed resource state key index: %s", k)
		}
		rsk.Index = index
	}
	return rsk, nil
}

// ResourceState holds the state of a resource that is used so that
// a provider can find and manage an existing resource as well as for
// storing attributes that are used to populate variables of child
// resources.
//
// Attributes has attributes about the created resource that are
// queryable in interpolation: "${type.id.attr}"
//
// Extra is just extra data that a provider can return that we store
// for later, but is not exposed in any way to the user.
//
type ResourceState struct {
	// This is filled in and managed by Terraform, and is the resource
	// type itself such as "mycloud_instance". If a resource provider sets
	// this value, it won't be persisted.
	Type string `json:"type"`

	// Dependencies are a list of things that this resource relies on
	// existing to remain intact. For example: an AWS instance might
	// depend on a subnet (which itself might depend on a VPC, and so
	// on).
	//
	// Terraform uses this information to build valid destruction
	// orders and to warn the user if they're destroying a resource that
	// another resource depends on.
	//
	// Things can be put into this list that may not be managed by
	// Terraform. If Terraform doesn't find a matching ID in the
	// overall state, then it assumes it isn't managed and doesn't
	// worry about it.
	Dependencies []string `json:"depends_on"`

	// Primary is the current active instance for this resource.
	// It can be replaced but only after a successful creation.
	// This is the instances on which providers will act.
	Primary *InstanceState `json:"primary"`

	// Deposed is used in the mechanics of CreateBeforeDestroy: the existing
	// Primary is Deposed to get it out of the way for the replacement Primary to
	// be created by Apply. If the replacement Primary creates successfully, the
	// Deposed instance is cleaned up.
	//
	// If there were problems creating the replacement Primary, the Deposed
	// instance and the (now tainted) replacement Primary will be swapped so the
	// tainted replacement will be cleaned up instead.
	//
	// An instance will remain in the Deposed list until it is successfully
	// destroyed and purged.
	Deposed []*InstanceState `json:"deposed"`

	// Provider is used when a resource is connected to a provider with an alias.
	// If this string is empty, the resource is connected to the default provider,
	// e.g. "aws_instance" goes with the "aws" provider.
	// If the resource block contained a "provider" key, that value will be set here.
	Provider string `json:"provider"`

	mu sync.Mutex
}

func (s *ResourceState) Lock()   { s.mu.Lock() }
func (s *ResourceState) Unlock() { s.mu.Unlock() }

// Equal tests whether two ResourceStates are equal.
func (s *ResourceState) Equal(other *ResourceState) bool {
	s.Lock()
	defer s.Unlock()

	if s.Type != other.Type {
		return false
	}

	if s.Provider != other.Provider {
		return false
	}

	// Dependencies must be equal
	sort.Strings(s.Dependencies)
	sort.Strings(other.Dependencies)
	if len(s.Dependencies) != len(other.Dependencies) {
		return false
	}
	for i, d := range s.Dependencies {
		if other.Dependencies[i] != d {
			return false
		}
	}

	// States must be equal
	if !s.Primary.Equal(other.Primary) {
		return false
	}

	return true
}

// Taint marks a resource as tainted.
func (s *ResourceState) Taint() {
	s.Lock()
	defer s.Unlock()

	if s.Primary != nil {
		s.Primary.Tainted = true
	}
}

// Untaint unmarks a resource as tainted.
func (s *ResourceState) Untaint() {
	s.Lock()
	defer s.Unlock()

	if s.Primary != nil {
		s.Primary.Tainted = false
	}
}

// ProviderAddr returns the provider address for the receiver, by parsing the
// string representation saved in state. An error can be returned if the
// value in state is corrupt.
func (s *ResourceState) ProviderAddr() (addrs.AbsProviderConfig, error) {
	var diags tfdiags.Diagnostics

	str := s.Provider
	traversal, travDiags := hclsyntax.ParseTraversalAbs([]byte(str), "", hcl.Pos{Line: 1, Column: 1})
	diags = diags.Append(travDiags)
	if travDiags.HasErrors() {
		return addrs.AbsProviderConfig{}, diags.Err()
	}

	addr, addrDiags := addrs.ParseAbsProviderConfig(traversal)
	diags = diags.Append(addrDiags)
	return addr, diags.Err()
}

func (s *ResourceState) init() {
	s.Lock()
	defer s.Unlock()

	if s.Primary == nil {
		s.Primary = &InstanceState{}
	}
	s.Primary.init()

	if s.Dependencies == nil {
		s.Dependencies = []string{}
	}

	if s.Deposed == nil {
		s.Deposed = make([]*InstanceState, 0)
	}
}

func (s *ResourceState) deepcopy() *ResourceState {
	copy, err := copystructure.Config{Lock: true}.Copy(s)
	if err != nil {
		panic(err)
	}

	return copy.(*ResourceState)
}

// prune is used to remove any instances that are no longer required
func (s *ResourceState) prune() {
	s.Lock()
	defer s.Unlock()

	n := len(s.Deposed)
	for i := 0; i < n; i++ {
		inst := s.Deposed[i]
		if inst == nil || inst.ID == "" {
			copy(s.Deposed[i:], s.Deposed[i+1:])
			s.Deposed[n-1] = nil
			n--
			i--
		}
	}
	s.Deposed = s.Deposed[:n]

	s.Dependencies = uniqueStrings(s.Dependencies)
}

func (s *ResourceState) sort() {
	s.Lock()
	defer s.Unlock()

	sort.Strings(s.Dependencies)
}

func (s *ResourceState) String() string {
	s.Lock()
	defer s.Unlock()

	var buf bytes.Buffer
	buf.WriteString(fmt.Sprintf("Type = %s", s.Type))
	return buf.String()
}

// InstanceState is used to track the unique state information belonging
// to a given instance.
type InstanceState struct {
	// A unique ID for this resource. This is opaque to Terraform
	// and is only meant as a lookup mechanism for the providers.
	ID string `json:"id"`

	// Attributes are basic information about the resource. Any keys here
	// are accessible in variable format within Terraform configurations:
	// ${resourcetype.name.attribute}.
	Attributes map[string]string `json:"attributes"`

	// Ephemeral is used to store any state associated with this instance
	// that is necessary for the Terraform run to complete, but is not
	// persisted to a state file.
	Ephemeral EphemeralState `json:"-"`

	// Meta is a simple K/V map that is persisted to the State but otherwise
	// ignored by Terraform core. It's meant to be used for accounting by
	// external client code. The value here must only contain Go primitives
	// and collections.
	Meta map[string]interface{} `json:"meta"`

	// Tainted is used to mark a resource for recreation.
	Tainted bool `json:"tainted"`

	mu sync.Mutex
}

func (s *InstanceState) Lock()   { s.mu.Lock() }
func (s *InstanceState) Unlock() { s.mu.Unlock() }

func (s *InstanceState) init() {
	s.Lock()
	defer s.Unlock()

	if s.Attributes == nil {
		s.Attributes = make(map[string]string)
	}
	if s.Meta == nil {
		s.Meta = make(map[string]interface{})
	}
	s.Ephemeral.init()
}

// NewInstanceStateShimmedFromValue is a shim method to lower a new-style
// object value representing the attributes of an instance object into the
// legacy InstanceState representation.
//
// This is for shimming to old components only and should not be used in new code.
func NewInstanceStateShimmedFromValue(state cty.Value, schemaVersion int) *InstanceState {
	attrs := hcl2shim.FlatmapValueFromHCL2(state)
	return &InstanceState{
		ID:         attrs["id"],
		Attributes: attrs,
		Meta: map[string]interface{}{
			"schema_version": schemaVersion,
		},
	}
}

// AttrsAsObjectValue shims from the legacy InstanceState representation to
// a new-style cty object value representation of the state attributes, using
// the given type for guidance.
//
// The given type must be the implied type of the schema of the resource type
// of the object whose state is being converted, or the result is undefined.
//
// This is for shimming from old components only and should not be used in
// new code.
func (s *InstanceState) AttrsAsObjectValue(ty cty.Type) (cty.Value, error) {
	if s == nil {
		// if the state is nil, we need to construct a complete cty.Value with
		// null attributes, rather than a single cty.NullVal(ty)
		s = &InstanceState{}
	}

	if s.Attributes == nil {
		s.Attributes = map[string]string{}
	}

	// make sure ID is included in the attributes. The InstanceState.ID value
	// takes precedence.
	if s.ID != "" {
		s.Attributes["id"] = s.ID
	}

	return hcl2shim.HCL2ValueFromFlatmap(s.Attributes, ty)
}

// Copy all the Fields from another InstanceState
func (s *InstanceState) Set(from *InstanceState) {
	s.Lock()
	defer s.Unlock()

	from.Lock()
	defer from.Unlock()

	s.ID = from.ID
	s.Attributes = from.Attributes
	s.Ephemeral = from.Ephemeral
	s.Meta = from.Meta
	s.Tainted = from.Tainted
}

func (s *InstanceState) DeepCopy() *InstanceState {
	copy, err := copystructure.Config{Lock: true}.Copy(s)
	if err != nil {
		panic(err)
	}

	return copy.(*InstanceState)
}

func (s *InstanceState) Empty() bool {
	if s == nil {
		return true
	}
	s.Lock()
	defer s.Unlock()

	return s.ID == ""
}

func (s *InstanceState) Equal(other *InstanceState) bool {
	// Short circuit some nil checks
	if s == nil || other == nil {
		return s == other
	}
	s.Lock()
	defer s.Unlock()

	// IDs must be equal
	if s.ID != other.ID {
		return false
	}

	// Attributes must be equal
	if len(s.Attributes) != len(other.Attributes) {
		return false
	}
	for k, v := range s.Attributes {
		otherV, ok := other.Attributes[k]
		if !ok {
			return false
		}

		if v != otherV {
			return false
		}
	}

	// Meta must be equal
	if len(s.Meta) != len(other.Meta) {
		return false
	}
	if s.Meta != nil && other.Meta != nil {
		// We only do the deep check if both are non-nil. If one is nil
		// we treat it as equal since their lengths are both zero (check
		// above).
		//
		// Since this can contain numeric values that may change types during
		// serialization, let's compare the serialized values.
		sMeta, err := json.Marshal(s.Meta)
		if err != nil {
			// marshaling primitives shouldn't ever error out
			panic(err)
		}
		otherMeta, err := json.Marshal(other.Meta)
		if err != nil {
			panic(err)
		}

		if !bytes.Equal(sMeta, otherMeta) {
			return false
		}
	}

	if s.Tainted != other.Tainted {
		return false
	}

	return true
}

// MergeDiff takes a ResourceDiff and merges the attributes into
// this resource state in order to generate a new state. This new
// state can be used to provide updated attribute lookups for
// variable interpolation.
//
// If the diff attribute requires computing the value, and hence
// won't be available until apply, the value is replaced with the
// computeID.
func (s *InstanceState) MergeDiff(d *InstanceDiff) *InstanceState {
	result := s.DeepCopy()
	if result == nil {
		result = new(InstanceState)
	}
	result.init()

	if s != nil {
		s.Lock()
		defer s.Unlock()
		for k, v := range s.Attributes {
			result.Attributes[k] = v
		}
	}
	if d != nil {
		for k, diff := range d.CopyAttributes() {
			if diff.NewRemoved {
				delete(result.Attributes, k)
				continue
			}
			if diff.NewComputed {
				result.Attributes[k] = config.UnknownVariableValue
				continue
			}

			result.Attributes[k] = diff.New
		}
	}

	return result
}

func (s *InstanceState) String() string {
	notCreated := "<not created>"

	if s == nil {
		return notCreated
	}

	s.Lock()
	defer s.Unlock()

	var buf bytes.Buffer

	if s.ID == "" {
		return notCreated
	}

	buf.WriteString(fmt.Sprintf("ID = %s\n", s.ID))

	attributes := s.Attributes
	attrKeys := make([]string, 0, len(attributes))
	for ak, _ := range attributes {
		if ak == "id" {
			continue
		}

		attrKeys = append(attrKeys, ak)
	}
	sort.Strings(attrKeys)

	for _, ak := range attrKeys {
		av := attributes[ak]
		buf.WriteString(fmt.Sprintf("%s = %s\n", ak, av))
	}

	buf.WriteString(fmt.Sprintf("Tainted = %t\n", s.Tainted))

	return buf.String()
}

// EphemeralState is used for transient state that is only kept in-memory
type EphemeralState struct {
	// ConnInfo is used for the providers to export information which is
	// used to connect to the resource for provisioning. For example,
	// this could contain SSH or WinRM credentials.
	ConnInfo map[string]string `json:"-"`

	// Type is used to specify the resource type for this instance. This is only
	// required for import operations (as documented). If the documentation
	// doesn't state that you need to set this, then don't worry about
	// setting it.
	Type string `json:"-"`
}

func (e *EphemeralState) init() {
	if e.ConnInfo == nil {
		e.ConnInfo = make(map[string]string)
	}
}

func (e *EphemeralState) DeepCopy() *EphemeralState {
	copy, err := copystructure.Config{Lock: true}.Copy(e)
	if err != nil {
		panic(err)
	}

	return copy.(*EphemeralState)
}

type jsonStateVersionIdentifier struct {
	Version int `json:"version"`
}

// Check if this is a V0 format - the magic bytes at the start of the file
// should be "tfstate" if so. We no longer support upgrading this type of
// state but return an error message explaining to a user how they can
// upgrade via the 0.6.x series.
func testForV0State(buf *bufio.Reader) error {
	start, err := buf.Peek(len("tfstate"))
	if err != nil {
		return fmt.Errorf("Failed to check for magic bytes: %v", err)
	}
	if string(start) == "tfstate" {
		return fmt.Errorf("Terraform 0.7 no longer supports upgrading the binary state\n" +
			"format which was used prior to Terraform 0.3. Please upgrade\n" +
			"this state file using Terraform 0.6.16 prior to using it with\n" +
			"Terraform 0.7.")
	}

	return nil
}

// ErrNoState is returned by ReadState when the io.Reader contains no data
var ErrNoState = errors.New("no state")

// ReadState reads a state structure out of a reader in the format that
// was written by WriteState.
func ReadState(src io.Reader) (*State, error) {
	// check for a nil file specifically, since that produces a platform
	// specific error if we try to use it in a bufio.Reader.
	if f, ok := src.(*os.File); ok && f == nil {
		return nil, ErrNoState
	}

	buf := bufio.NewReader(src)

	if _, err := buf.Peek(1); err != nil {
		if err == io.EOF {
			return nil, ErrNoState
		}
		return nil, err
	}

	if err := testForV0State(buf); err != nil {
		return nil, err
	}

	// If we are JSON we buffer the whole thing in memory so we can read it twice.
	// This is suboptimal, but will work for now.
	jsonBytes, err := ioutil.ReadAll(buf)
	if err != nil {
		return nil, fmt.Errorf("Reading state file failed: %v", err)
	}

	versionIdentifier := &jsonStateVersionIdentifier{}
	if err := json.Unmarshal(jsonBytes, versionIdentifier); err != nil {
		return nil, fmt.Errorf("Decoding state file version failed: %v", err)
	}

	var result *State
	switch versionIdentifier.Version {
	case 0:
		return nil, fmt.Errorf("State version 0 is not supported as JSON.")
	case 1:
		v1State, err := ReadStateV1(jsonBytes)
		if err != nil {
			return nil, err
		}

		v2State, err := upgradeStateV1ToV2(v1State)
		if err != nil {
			return nil, err
		}

		v3State, err := upgradeStateV2ToV3(v2State)
		if err != nil {
			return nil, err
		}

		// increment the Serial whenever we upgrade state
		v3State.Serial++
		result = v3State
	case 2:
		v2State, err := ReadStateV2(jsonBytes)
		if err != nil {
			return nil, err
		}
		v3State, err := upgradeStateV2ToV3(v2State)
		if err != nil {
			return nil, err
		}

		v3State.Serial++
		result = v3State
	case 3:
		v3State, err := ReadStateV3(jsonBytes)
		if err != nil {
			return nil, err
		}

		result = v3State
	case 4:
		// Version 4 is the one introduced by Terraform v0.12. We only have
		// minimal support here for reading the _outputs_ portion of such
		// a state, so the result in this case is suitable only for the
		// terraform_remote_state data source.
		// The result of this can never pass CheckStateVersion, so version
		// 4 state snapshots will not be accepted as a starting state for any
		// Terraform operation.
		v4State, err := readStateV4OutputsOnly(jsonBytes)
		if err != nil {
			return nil, err
		}

		result = v4State
	default:
		return nil, fmt.Errorf("Terraform %s does not support state version %d, please update.",
			tfversion.SemVer.String(), versionIdentifier.Version)
	}

	// If we reached this place we must have a result set
	if result == nil {
		panic("resulting state in load not set, assertion failed")
	}

	// Prune the state when read it. Its possible to write unpruned states or
	// for a user to make a state unpruned (nil-ing a module state for example).
	result.prune()

	// Validate the state file is valid
	if err := result.Validate(); err != nil {
		return nil, err
	}

	return result, nil
}

func ReadStateV1(jsonBytes []byte) (*stateV1, error) {
	v1State := &stateV1{}
	if err := json.Unmarshal(jsonBytes, v1State); err != nil {
		return nil, fmt.Errorf("Decoding state file failed: %v", err)
	}

	if v1State.Version != 1 {
		return nil, fmt.Errorf("Decoded state version did not match the decoder selection: "+
			"read %d, expected 1", v1State.Version)
	}

	return v1State, nil
}

func ReadStateV2(jsonBytes []byte) (*State, error) {
	state := &State{}
	if err := json.Unmarshal(jsonBytes, state); err != nil {
		return nil, fmt.Errorf("Decoding state file failed: %v", err)
	}

	// Check the version, this to ensure we don't read a future
	// version that we don't understand
	if state.Version > StateVersion {
		return nil, fmt.Errorf("Terraform %s does not support state version %d, please update.",
			tfversion.SemVer.String(), state.Version)
	}

	// Make sure the version is semantic
	if state.TFVersion != "" {
		if _, err := version.NewVersion(state.TFVersion); err != nil {
			return nil, fmt.Errorf(
				"State contains invalid version: %s\n\n"+
					"Terraform validates the version format prior to writing it. This\n"+
					"means that this is invalid of the state becoming corrupted through\n"+
					"some external means. Please manually modify the Terraform version\n"+
					"field to be a proper semantic version.",
				state.TFVersion)
		}
	}

	// catch any unitialized fields in the state
	state.init()

	// Sort it
	state.sort()

	return state, nil
}

func ReadStateV3(jsonBytes []byte) (*State, error) {
	state := &State{}
	if err := json.Unmarshal(jsonBytes, state); err != nil {
		return nil, fmt.Errorf("Decoding state file failed: %v", err)
	}

	// Check the version, this to ensure we don't read a future
	// version that we don't understand
	if state.Version > StateVersion {
		return nil, fmt.Errorf("Terraform %s does not support state version %d, please update.",
			tfversion.SemVer.String(), state.Version)
	}

	// Make sure the version is semantic
	if state.TFVersion != "" {
		if _, err := version.NewVersion(state.TFVersion); err != nil {
			return nil, fmt.Errorf(
				"State contains invalid version: %s\n\n"+
					"Terraform validates the version format prior to writing it. This\n"+
					"means that this is invalid of the state becoming corrupted through\n"+
					"some external means. Please manually modify the Terraform version\n"+
					"field to be a proper semantic version.",
				state.TFVersion)
		}
	}

	// catch any unitialized fields in the state
	state.init()

	// Sort it
	state.sort()

	// Now we write the state back out to detect any changes in normaliztion.
	// If our state is now written out differently, bump the serial number to
	// prevent conflicts.
	var buf bytes.Buffer
	err := WriteState(state, &buf)
	if err != nil {
		return nil, err
	}

	if !bytes.Equal(jsonBytes, buf.Bytes()) {
		log.Println("[INFO] state modified during read or write. incrementing serial number")
		state.Serial++
	}

	return state, nil
}

func readStateV4OutputsOnly(src []byte) (*State, error) {
	type StateV4 struct {
		TerraformVersion string `json:"terraform_version"`
		Serial           int64  `json:"serial"`
		Lineage          string `json:"lineage"`
		RootOutputs      map[string]struct {
			Value     interface{} `json:"value"` // encoding/json's default result is good enough for our purposes here
			Sensitive bool        `json:"sensitive,omitempty"`
		} `json:"outputs"`
	}

	var raw StateV4
	if err := json.Unmarshal(src, &raw); err != nil {
		return nil, fmt.Errorf("Decoding state file failed: %s", err)
	}

	// Now we'll adapt what we read to fit within the V3-oriented state type.
	ret := &State{}
	ret.Version = 4 // greater than 3, so will never pass CheckStateVersion
	ret.TFVersion = raw.TerraformVersion
	ret.Serial = raw.Serial
	ret.Lineage = raw.Lineage

	// The outputs require a little more work because we must deconstruct the
	// cty-oriented types and values into as-close-as-possible values that
	// mimic what would be saved in state format version 3.
	mod := &ModuleState{
		Path:      []string{"root"},
		Outputs:   map[string]*OutputState{},
		Locals:    map[string]interface{}{},
		Resources: map[string]*ResourceState{},
	}
	outputs := mod.Outputs

	for k, rawOS := range raw.RootOutputs {
		os := &OutputState{}
		os.Sensitive = rawOS.Sensitive
		os.Value = rawOS.Value
		switch tv := os.Value.(type) {
		case map[string]interface{}:
			os.Type = "map"
		case []interface{}:
			os.Type = "list"
		case float64:
			os.Type = "string"
			os.Value = strconv.FormatFloat(tv, 'f', -1, 64)
		case bool:
			os.Type = "string"
			os.Value = strconv.FormatBool(tv)
		default:
			os.Type = "string"
		}

		outputs[k] = os
	}

	ret.Modules = append(ret.Modules, mod)

	return ret, nil
}

// WriteState writes a state somewhere in a binary format.
func WriteState(d *State, dst io.Writer) error {
	// writing a nil state is a noop.
	if d == nil {
		return nil
	}

	// make sure we have no uninitialized fields
	d.init()

	// Make sure it is sorted
	d.sort()

	// Ensure the version is set
	d.Version = StateVersion

	// If the TFVersion is set, verify it. We used to just set the version
	// here, but this isn't safe since it changes the MD5 sum on some remote
	// state storage backends such as Atlas. We now leave it be if needed.
	if d.TFVersion != "" {
		if _, err := version.NewVersion(d.TFVersion); err != nil {
			return fmt.Errorf(
				"Error writing state, invalid version: %s\n\n"+
					"The Terraform version when writing the state must be a semantic\n"+
					"version.",
				d.TFVersion)
		}
	}

	// Encode the data in a human-friendly way
	data, err := json.MarshalIndent(d, "", "    ")
	if err != nil {
		return fmt.Errorf("Failed to encode state: %s", err)
	}

	// We append a newline to the data because MarshalIndent doesn't
	data = append(data, '\n')

	// Write the data out to the dst
	if _, err := io.Copy(dst, bytes.NewReader(data)); err != nil {
		return fmt.Errorf("Failed to write state: %v", err)
	}

	return nil
}

// resourceNameSort implements the sort.Interface to sort name parts lexically for
// strings and numerically for integer indexes.
type resourceNameSort []string

func (r resourceNameSort) Len() int      { return len(r) }
func (r resourceNameSort) Swap(i, j int) { r[i], r[j] = r[j], r[i] }

func (r resourceNameSort) Less(i, j int) bool {
	iParts := strings.Split(r[i], ".")
	jParts := strings.Split(r[j], ".")

	end := len(iParts)
	if len(jParts) < end {
		end = len(jParts)
	}

	for idx := 0; idx < end; idx++ {
		if iParts[idx] == jParts[idx] {
			continue
		}

		// sort on the first non-matching part
		iInt, iIntErr := strconv.Atoi(iParts[idx])
		jInt, jIntErr := strconv.Atoi(jParts[idx])

		switch {
		case iIntErr == nil && jIntErr == nil:
			// sort numerically if both parts are integers
			return iInt < jInt
		case iIntErr == nil:
			// numbers sort before strings
			return true
		case jIntErr == nil:
			return false
		default:
			return iParts[idx] < jParts[idx]
		}
	}

	return r[i] < r[j]
}

// moduleStateSort implements sort.Interface to sort module states
type moduleStateSort []*ModuleState

func (s moduleStateSort) Len() int {
	return len(s)
}

func (s moduleStateSort) Less(i, j int) bool {
	a := s[i]
	b := s[j]

	// If either is nil, then the nil one is "less" than
	if a == nil || b == nil {
		return a == nil
	}

	// If the lengths are different, then the shorter one always wins
	if len(a.Path) != len(b.Path) {
		return len(a.Path) < len(b.Path)
	}

	// Otherwise, compare lexically
	return strings.Join(a.Path, ".") < strings.Join(b.Path, ".")
}

func (s moduleStateSort) Swap(i, j int) {
	s[i], s[j] = s[j], s[i]
}

<<<<<<< HEAD
=======
// CheckStateVersion returns an error if the state is not compatible with the
// current version of terraform.
func CheckStateVersion(state *State) error {
	if state == nil {
		return nil
	}

	if state.FromFutureTerraform() {
		return fmt.Errorf(stateInvalidTerraformVersionErr, state.TFVersion)
	}

	if state.Version > 3 {
		// We only support version 4 enough for terraform_remote_state to
		// read from it, so we need to hard-fail here to prevent any weird
		// behavior if a user tries to use Terraform 0.11 against a state
		// snapshot created by Terraform v0.12 or later. (terraform_remote_state
		// doesn't call CheckStateVersion.)
		// We use a different message here because getting here suggests that
		// the user tried to rewrite the terraform_version value in a state
		// created in a later version in the hope it'd work.
		return fmt.Errorf(stateVersionTooNewError, state.Version)
	}

	return nil
}

>>>>>>> 2d545d60
const stateValidateErrMultiModule = `
Multiple modules with the same path: %s

This means that there are multiple entries in the "modules" field
in your state file that point to the same module. This will cause Terraform
to behave in unexpected and error prone ways and is invalid. Please back up
and modify your state file manually to resolve this.
<<<<<<< HEAD
=======
`

const stateInvalidTerraformVersionErr = `
Terraform doesn't allow running any operations against a state
that was written by a future Terraform version. The state is
reporting it is written by Terraform '%s'

A newer version of Terraform is required to make changes to the current
workspace.
`

const stateVersionTooNewError = `
The latest state snapshot is using snapshot format %d, which is too new for
this version of Terraform.

A newer version of Terraform is required to make changes to the current
workspace.
>>>>>>> 2d545d60
`<|MERGE_RESOLUTION|>--- conflicted
+++ resolved
@@ -2320,8 +2320,6 @@
 	s[i], s[j] = s[j], s[i]
 }
 
-<<<<<<< HEAD
-=======
 // CheckStateVersion returns an error if the state is not compatible with the
 // current version of terraform.
 func CheckStateVersion(state *State) error {
@@ -2348,7 +2346,6 @@
 	return nil
 }
 
->>>>>>> 2d545d60
 const stateValidateErrMultiModule = `
 Multiple modules with the same path: %s
 
@@ -2356,8 +2353,6 @@
 in your state file that point to the same module. This will cause Terraform
 to behave in unexpected and error prone ways and is invalid. Please back up
 and modify your state file manually to resolve this.
-<<<<<<< HEAD
-=======
 `
 
 const stateInvalidTerraformVersionErr = `
@@ -2375,5 +2370,4 @@
 
 A newer version of Terraform is required to make changes to the current
 workspace.
->>>>>>> 2d545d60
 `