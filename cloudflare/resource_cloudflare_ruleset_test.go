--- conflicted
+++ resolved
@@ -475,7 +475,6 @@
 	})
 }
 
-<<<<<<< HEAD
 func TestAccCloudflareRuleset_SkipPhaseAndProducts(t *testing.T) {
 	// Temporarily unset CLOUDFLARE_API_TOKEN if it is set as the WAF
 	// service does not yet support the API tokens and it results in
@@ -530,10 +529,7 @@
 	})
 }
 
-func TestAccCloudflareRuleset_WAFManagedRulesetWithCategoryBasedOverrides(t *testing.T) {
-=======
 func TestAccCloudflareRuleset_WAFManagedRulesetWithCategoryAndRuleBasedOverrides(t *testing.T) {
->>>>>>> 6cf54737
 	// Temporarily unset CLOUDFLARE_API_TOKEN if it is set as the WAF
 	// service does not yet support the API tokens and it results in
 	// misleading state error messages.
