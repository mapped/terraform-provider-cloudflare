package cloudflare

import (
	"fmt"
	"log"
	"os"
	"regexp"

	cloudflare "github.com/cloudflare/cloudflare-go"
	"github.com/cloudflare/terraform-provider-cloudflare/version"
	cleanhttp "github.com/hashicorp/go-cleanhttp"
	"github.com/hashicorp/terraform-plugin-sdk/helper/logging"
	"github.com/hashicorp/terraform-plugin-sdk/helper/schema"
	"github.com/hashicorp/terraform-plugin-sdk/helper/validation"
	"github.com/hashicorp/terraform-plugin-sdk/httpclient"
	"github.com/hashicorp/terraform-plugin-sdk/terraform"
)

// Provider returns a terraform.ResourceProvider.
func Provider() terraform.ResourceProvider {
	provider := &schema.Provider{
		Schema: map[string]*schema.Schema{
			"email": {
				Type:        schema.TypeString,
				Optional:    true,
				DefaultFunc: schema.EnvDefaultFunc("CLOUDFLARE_EMAIL", nil),
				Description: "A registered Cloudflare email address.",
			},

			"api_key": {
				Type:         schema.TypeString,
				Optional:     true,
				DefaultFunc:  schema.EnvDefaultFunc("CLOUDFLARE_API_KEY", nil),
				Description:  "The API key for operations.",
				ValidateFunc: validation.StringMatch(regexp.MustCompile("[0-9a-f]{37}"), "API key must only contain characters 0-9 and a-f (all lowercased)"),
			},

			"api_token": {
				Type:         schema.TypeString,
				Optional:     true,
				DefaultFunc:  schema.EnvDefaultFunc("CLOUDFLARE_API_TOKEN", nil),
				Description:  "The API Token for operations.",
				ValidateFunc: validation.StringMatch(regexp.MustCompile("[A-Za-z0-9-_]{40}"), "API tokens must only contain characters a-z, A-Z, 0-9 and underscores"),
			},

			"api_user_service_key": {
				Type:        schema.TypeString,
				Optional:    true,
				DefaultFunc: schema.EnvDefaultFunc("CLOUDFLARE_API_USER_SERVICE_KEY", nil),
				Description: "A special Cloudflare API key good for a restricted set of endpoints.",
			},

			"rps": {
				Type:        schema.TypeInt,
				Optional:    true,
				DefaultFunc: schema.EnvDefaultFunc("CLOUDFLARE_RPS", 4),
				Description: "RPS limit to apply when making calls to the API",
			},

			"retries": {
				Type:        schema.TypeInt,
				Optional:    true,
				DefaultFunc: schema.EnvDefaultFunc("CLOUDFLARE_RETRIES", 3),
				Description: "Maximum number of retries to perform when an API request fails",
			},

			"min_backoff": {
				Type:        schema.TypeInt,
				Optional:    true,
				DefaultFunc: schema.EnvDefaultFunc("CLOUDFLARE_MIN_BACKOFF", 1),
				Description: "Minimum backoff period in seconds after failed API calls",
			},

			"max_backoff": {
				Type:        schema.TypeInt,
				Optional:    true,
				DefaultFunc: schema.EnvDefaultFunc("CLOUDFLARE_MAX_BACKOFF", 30),
				Description: "Maximum backoff period in seconds after failed API calls",
			},

			"api_client_logging": {
				Type:        schema.TypeBool,
				Optional:    true,
				DefaultFunc: schema.EnvDefaultFunc("CLOUDFLARE_API_CLIENT_LOGGING", false),
				Description: "Whether to print logs from the API client (using the default log library logger)",
			},

			"account_id": {
				Type:        schema.TypeString,
				Optional:    true,
				DefaultFunc: schema.EnvDefaultFunc("CLOUDFLARE_ACCOUNT_ID", nil),
				Description: "Configure API client to always use that account.",
			},
		},

		DataSourcesMap: map[string]*schema.Resource{
<<<<<<< HEAD
			"cloudflare_ip_ranges":    dataSourceCloudflareIPRanges(),
			"cloudflare_waf_groups":   dataSourceCloudflareWAFGroups(),
			"cloudflare_waf_packages": dataSourceCloudflareWAFPackages(),
			"cloudflare_waf_rules":    dataSourceCloudflareWAFRules(),
			"cloudflare_zones":        dataSourceCloudflareZones(),
			"cloudflare_zone_dnssec":  dataSourceCloudflareZoneDNSSEC(),
=======
			"cloudflare_api_token_permission_groups": dataSourceCloudflareApiTokenPermissionGroups(),
			"cloudflare_ip_ranges":                   dataSourceCloudflareIPRanges(),
			"cloudflare_waf_groups":                  dataSourceCloudflareWAFGroups(),
			"cloudflare_waf_packages":                dataSourceCloudflareWAFPackages(),
			"cloudflare_waf_rules":                   dataSourceCloudflareWAFRules(),
			"cloudflare_zones":                       dataSourceCloudflareZones(),
>>>>>>> cb3574c4
		},

		ResourcesMap: map[string]*schema.Resource{
			"cloudflare_access_application":                     resourceCloudflareAccessApplication(),
			"cloudflare_access_policy":                          resourceCloudflareAccessPolicy(),
			"cloudflare_access_group":                           resourceCloudflareAccessGroup(),
			"cloudflare_access_rule":                            resourceCloudflareAccessRule(),
			"cloudflare_access_service_token":                   resourceCloudflareAccessServiceToken(),
			"cloudflare_access_identity_provider":               resourceCloudflareAccessIdentityProvider(),
			"cloudflare_account_member":                         resourceCloudflareAccountMember(),
			"cloudflare_api_token":                              resourceCloudflareApiToken(),
			"cloudflare_argo":                                   resourceCloudflareArgo(),
			"cloudflare_authenticated_origin_pulls":             resourceCloudflareAuthenticatedOriginPulls(),
			"cloudflare_authenticated_origin_pulls_certificate": resourceCloudflareAuthenticatedOriginPullsCertificate(),
			"cloudflare_byo_ip_prefix":                          resourceCloudflareBYOIPPrefix(),
			"cloudflare_certificate_pack":                       resourceCloudflareCertificatePack(),
			"cloudflare_custom_hostname":                        resourceCloudflareCustomHostname(),
			"cloudflare_custom_hostname_fallback_origin":        resourceCloudflareCustomHostnameFallbackOrigin(),
			"cloudflare_custom_pages":                           resourceCloudflareCustomPages(),
			"cloudflare_custom_ssl":                             resourceCloudflareCustomSsl(),
			"cloudflare_filter":                                 resourceCloudflareFilter(),
			"cloudflare_firewall_rule":                          resourceCloudflareFirewallRule(),
			"cloudflare_healthcheck":                            resourceCloudflareHealthcheck(),
			"cloudflare_ip_list":                                resourceCloudflareIPList(),
			"cloudflare_load_balancer_monitor":                  resourceCloudflareLoadBalancerMonitor(),
			"cloudflare_load_balancer_pool":                     resourceCloudflareLoadBalancerPool(),
			"cloudflare_load_balancer":                          resourceCloudflareLoadBalancer(),
			"cloudflare_logpush_ownership_challenge":            resourceCloudflareLogpushOwnershipChallenge(),
			"cloudflare_logpush_job":                            resourceCloudflareLogpushJob(),
			"cloudflare_logpull_retention":                      resourceCloudflareLogpullRetention(),
			"cloudflare_origin_ca_certificate":                  resourceCloudflareOriginCACertificate(),
			"cloudflare_page_rule":                              resourceCloudflarePageRule(),
			"cloudflare_rate_limit":                             resourceCloudflareRateLimit(),
			"cloudflare_record":                                 resourceCloudflareRecord(),
			"cloudflare_spectrum_application":                   resourceCloudflareSpectrumApplication(),
			"cloudflare_waf_group":                              resourceCloudflareWAFGroup(),
			"cloudflare_waf_package":                            resourceCloudflareWAFPackage(),
			"cloudflare_waf_rule":                               resourceCloudflareWAFRule(),
			"cloudflare_waf_override":                           resourceCloudflareWAFOverride(),
			"cloudflare_worker_route":                           resourceCloudflareWorkerRoute(),
			"cloudflare_worker_script":                          resourceCloudflareWorkerScript(),
			"cloudflare_workers_kv":                             resourceCloudflareWorkerKV(),
			"cloudflare_workers_kv_namespace":                   resourceCloudflareWorkersKVNamespace(),
			"cloudflare_zone_lockdown":                          resourceCloudflareZoneLockdown(),
			"cloudflare_zone_settings_override":                 resourceCloudflareZoneSettingsOverride(),
			"cloudflare_zone":                                   resourceCloudflareZone(),
			"cloudflare_zone_dnssec":                            resourceCloudflareZoneDNSSEC(),
		},
	}

	provider.ConfigureFunc = func(d *schema.ResourceData) (interface{}, error) {
		terraformVersion := provider.TerraformVersion
		if terraformVersion == "" {
			// Terraform 0.12 introduced this field to the protocol
			// We can therefore assume that if it's missing it's 0.10 or 0.11
			terraformVersion = "0.11+compatible"
		}
		return providerConfigure(d, terraformVersion)
	}

	return provider
}

func providerConfigure(d *schema.ResourceData, terraformVersion string) (interface{}, error) {
	limitOpt := cloudflare.UsingRateLimit(float64(d.Get("rps").(int)))
	retryOpt := cloudflare.UsingRetryPolicy(d.Get("retries").(int), d.Get("min_backoff").(int), d.Get("max_backoff").(int))
	options := []cloudflare.Option{limitOpt, retryOpt}

	if d.Get("api_client_logging").(bool) {
		options = append(options, cloudflare.UsingLogger(log.New(os.Stderr, "", log.LstdFlags)))
	}

	c := cleanhttp.DefaultClient()
	c.Transport = logging.NewTransport("Cloudflare", c.Transport)
	options = append(options, cloudflare.HTTPClient(c))

	tfUserAgent := httpclient.TerraformUserAgent(terraformVersion)
	providerUserAgent := fmt.Sprintf("terraform-provider-cloudflare/%s", version.ProviderVersion)
	ua := fmt.Sprintf("%s %s", tfUserAgent, providerUserAgent)
	options = append(options, cloudflare.UserAgent(ua))

	config := Config{Options: options}

	if v, ok := d.GetOk("api_token"); ok {
		config.APIToken = v.(string)
	} else if v, ok := d.GetOk("api_key"); ok {
		config.APIKey = v.(string)
		if v, ok = d.GetOk("email"); ok {
			config.Email = v.(string)
		} else {
			return nil, fmt.Errorf("email is not set correctly")
		}
	} else {
		return nil, fmt.Errorf("credentials are not set correctly")
	}

	if v, ok := d.GetOk("api_user_service_key"); ok {
		config.APIUserServiceKey = v.(string)
	}

	client, err := config.Client()
	if err != nil {
		return nil, err
	}

	if accountID, ok := d.GetOk("account_id"); ok {
		log.Printf("[INFO] Using specified account id %s in Cloudflare provider", accountID.(string))
		options = append(options, cloudflare.UsingAccount(accountID.(string)))
	} else {
		return client, err
	}

	config.Options = options

	client, err = config.Client()
	if err != nil {
		return nil, err
	}

	return client, err
}<|MERGE_RESOLUTION|>--- conflicted
+++ resolved
@@ -94,21 +94,13 @@
 		},
 
 		DataSourcesMap: map[string]*schema.Resource{
-<<<<<<< HEAD
-			"cloudflare_ip_ranges":    dataSourceCloudflareIPRanges(),
-			"cloudflare_waf_groups":   dataSourceCloudflareWAFGroups(),
-			"cloudflare_waf_packages": dataSourceCloudflareWAFPackages(),
-			"cloudflare_waf_rules":    dataSourceCloudflareWAFRules(),
-			"cloudflare_zones":        dataSourceCloudflareZones(),
-			"cloudflare_zone_dnssec":  dataSourceCloudflareZoneDNSSEC(),
-=======
 			"cloudflare_api_token_permission_groups": dataSourceCloudflareApiTokenPermissionGroups(),
 			"cloudflare_ip_ranges":                   dataSourceCloudflareIPRanges(),
 			"cloudflare_waf_groups":                  dataSourceCloudflareWAFGroups(),
 			"cloudflare_waf_packages":                dataSourceCloudflareWAFPackages(),
 			"cloudflare_waf_rules":                   dataSourceCloudflareWAFRules(),
 			"cloudflare_zones":                       dataSourceCloudflareZones(),
->>>>>>> cb3574c4
+      "cloudflare_zone_dnssec":                 dataSourceCloudflareZoneDNSSEC(),
 		},
 
 		ResourcesMap: map[string]*schema.Resource{
